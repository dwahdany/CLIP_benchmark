"""Console script for clip_benchmark."""
import argparse
import sys
import json
import torch
import csv
from copy import copy
import os
from itertools import product
from clip_benchmark.datasets.builder import build_dataset, get_dataset_collate_fn, get_dataset_default_task, dataset_collection, get_dataset_collection_from_file
from clip_benchmark.metrics import image_caption_selection, zeroshot_classification, zeroshot_retrieval, linear_probe, captioning
from clip_benchmark.model_collection import get_model_collection_from_file, model_collection
from clip_benchmark.models import load_clip, MODEL_TYPES

def get_parser_args():
    parser = argparse.ArgumentParser()
    subparsers = parser.add_subparsers()
    
    parser_eval = subparsers.add_parser('eval', help='Evaluate')
    parser_eval.add_argument('--dataset', type=str, default="cifar10", nargs="+", help="Dataset(s) to use for the benchmark. Can be the name of a dataset, or a collection name ('vtab', 'vtab+', 'imagenet_robustness', 'retrieval') or path of a text file where each line is a dataset name")
    parser_eval.add_argument('--dataset_root', default="root", type=str, help="dataset root folder where the datasets are downloaded. Can be in the form of a template depending on dataset name, e.g., --dataset_root='datasets/{dataset}'. This is useful if you evaluate on multiple datasets.")
    parser_eval.add_argument('--split', type=str, default="test", help="Dataset split to use")
    parser_eval.add_argument('--model', type=str, nargs="+", default=["ViT-B-32-quickgelu"], help="Model architecture to use from OpenCLIP")
    parser_eval.add_argument('--pretrained', type=str, nargs="+", default=["laion400m_e32"], help="Model checkpoint name to use from OpenCLIP")
    parser_eval.add_argument('--pretrained_model', type=str, default="", nargs="+", help="Pre-trained model(s) to use. Can be the full model name where `model` and `pretrained` are comma separated (e.g., --pretrained_model='ViT-B-32-quickgelu,laion400m_e32'), a model collection name ('openai' or 'openclip_base' or 'openclip_multilingual' or 'openclip_all'), or path of a text file where each line is a model fullname where model and pretrained are comma separated (e.g., ViT-B-32-quickgelu,laion400m_e32). --model and --pretrained are ignored if --pretrained_model is used.")
    parser_eval.add_argument('--task', type=str, default="auto", choices=["zeroshot_classification", "zeroshot_retrieval", "linear_probe", "captioning", "image_caption_selection", "auto"], help="Task to evaluate on. With --task=auto, the task is automatically inferred from the dataset.")
    parser_eval.add_argument('--no_amp', action="store_false", dest="amp", default=True, help="whether to use mixed precision")
    parser_eval.add_argument('--num_workers', default=4, type=int)
    parser_eval.add_argument('--recall_k', default=[5], type=int, help="for retrieval, select the k for Recall@K metric. ", nargs="+",)
    parser_eval.add_argument('--fewshot_k', default=-1, type=int, help="for linear probe, how many shots. -1 = whole dataset.")
    parser_eval.add_argument('--fewshot_epochs', default=10, type=int, help="for linear probe, how many epochs.")
    parser_eval.add_argument('--fewshot_lr', default=0.1, type=float, help="for linear probe, what is the learning rate.")
    parser_eval.add_argument("--skip_load", action="store_true", help="for linear probes, when everything is cached, no need to load model.")
    parser_eval.add_argument("--distributed", action="store_true", help="evaluation in parallel")
    parser_eval.add_argument('--seed', default=0, type=int, help="random seed.")
    parser_eval.add_argument('--batch_size', default=64, type=int)
    parser_eval.add_argument('--model_cache_dir', default=None, type=str, help="directory to where downloaded models are cached")
    parser_eval.add_argument('--feature_root', default="features", type=str, help="feature root folder where the features are stored.")
    parser_eval.add_argument('--annotation_file', default="", type=str, help="text annotation file for retrieval datasets. Only needed  for when `--task` is `zeroshot_retrieval`.")
    parser_eval.add_argument('--custom_classname_file', default=None, type=str, help="use custom json file with classnames for each dataset, where keys are dataset names and values are list of classnames.")
    parser_eval.add_argument('--custom_template_file', default=None, type=str, help="use custom json file with prompts for each dataset, where keys are dataset names and values are list of prompts. For instance, to use CuPL prompts, use --custom_template_file='cupl_prompts.json'")

    parser_eval.add_argument('--language', default="en", type=str, nargs="+", help="language(s) of classname and prompts to use for zeroshot classification.")
    parser_eval.add_argument('--output', default="result.json", type=str, help="output file where to dump the metrics. Can be in form of a template, e.g., --output='{dataset}_{pretrained}_{model}_{language}_{task}.json'")
    parser_eval.add_argument('--quiet', dest='verbose', action="store_false", help="suppress verbose messages")
    parser_eval.add_argument('--save_clf', default=None, type=str, help="optionally save the classification layer output by the text tower")
    parser_eval.add_argument('--load_clfs', nargs='+', default=[], type=str, help="optionally load and average mutliple layers output by text towers.")
    parser_eval.add_argument('--skip_existing', default=False, action="store_true", help="whether to skip an evaluation if the output file exists.")
    parser_eval.add_argument('--model_type', default="open_clip", type=str, choices=MODEL_TYPES, help="clip model type")
    parser_eval.add_argument('--wds_cache_dir', default=None, type=str, help="optional cache directory for webdataset only")
    parser_eval.set_defaults(which='eval')

    parser_build = subparsers.add_parser('build', help='Build CSV from evaluations')
    parser_build.add_argument('files', type=str,  nargs="+", help="path(s) of JSON result files")
    parser_build.add_argument('--output', type=str,  default="benchmark.csv", help="CSV output file")
    parser_build.set_defaults(which='build')

    args = parser.parse_args()
    return args

def main():
    base = get_parser_args()
    if base.which == "eval":
        main_eval(base)
    elif base.which == "build":
        main_build(base)

def main_build(base):
    # Build a benchmark single CSV file from a set of evaluations (JSON files)
    rows = []
    fieldnames = set()
    for path in base.files:
        data = json.load(open(path))
        row = {}
        row.update(data["metrics"])
        row.update(data)
        del row["metrics"]
        row['model_fullname'] = row['model'] + ' ' + row['pretrained']
        for field in row.keys():
            fieldnames.add(field)
        rows.append(row)
    with open(base.output, 'w') as csvfile:
        writer = csv.DictWriter(csvfile, fieldnames=fieldnames)
        writer.writeheader()
        for row in rows:
            writer.writerow(row)

def main_eval(base):
    # Get list of pre-trained models to evaluate
    pretrained_model = _as_list(base.pretrained_model)
    if pretrained_model:
        models = []
        for name in pretrained_model:
            if os.path.isfile(name):
                # if path, read file, each line is a pre-trained model
                models.extend(get_model_collection_from_file(name))
            elif name in model_collection:
                # if part of `model_collection`, retrieve from it
                models.extend(model_collection[name])
            else:
                # if not, assume it is in the form of `model,pretrained`
                model, pretrained = name.split(',')
                models.append((model, pretrained))
    else:
        models = list(product(base.model, base.pretrained))

    # Ge list of datasets to evaluate on
    datasets = []
    for name in _as_list(base.dataset):
        if os.path.isfile(name):
            # If path, read file, each line is a dataset name
            datasets.extend(get_dataset_collection_from_file(name))
        elif name in dataset_collection:
            # if part of `dataset_collection`, retrieve from it
            datasets.extend(dataset_collection[name])
        else:
            # if not, assume it is simply the name of the dataset
            datasets.append(name)
    
    # Get list of languages to evaluate on
    languages = _as_list(base.language)

    if base.verbose:
        print(f"Models: {models}")
        print(f"Datasets: {datasets}")
        print(f"Languages: {languages}")
    runs = product(models, datasets, languages)
    if base.distributed:
        local_rank, rank, world_size = world_info_from_env()
        runs = [r for i, r in enumerate(runs) if i % world_size == rank]
    for (model, pretrained), (dataset), (language) in runs:
        # We iterative over all possible model/dataset/languages
        args = copy(base)
        args.model = model
        args.pretrained = pretrained
        args.dataset = dataset
        args.language = language
        run(args)

def _as_list(l):
    if not l:
        return []
    return [l] if type(l) != list else l

def run(args):
    """Console script for clip_benchmark."""
    
    if torch.cuda.is_available():
        if args.distributed:
            local_rank, rank, world_size = world_info_from_env()
            device = 'cuda:%d' % local_rank
<<<<<<< HEAD
        else:
            device = "cuda"
        torch.cuda.set_device(device)
=======
            torch.cuda.set_device(device)
        else:
            device = "cuda"
>>>>>>> 981cfeba
        args.device = device
    else:
        args.device = "cpu"
    # set seed.
    torch.manual_seed(args.seed)
    task = args.task
    if args.dataset.startswith("wds/"):
        dataset_name = args.dataset.replace("wds/", "", 1)
    else:
        dataset_name = args.dataset
    if task == "auto":
        task = get_dataset_default_task(dataset_name)
    pretrained_slug = os.path.basename(args.pretrained) if os.path.isfile(args.pretrained) else args.pretrained
    pretrained_slug_full_path = args.pretrained.replace('/', '_') if os.path.isfile(args.pretrained) else args.pretrained
    dataset_slug = dataset_name.replace('/', '_')
    output = args.output.format(
        model=args.model, 
        pretrained=pretrained_slug,
        pretrained_full_path=pretrained_slug_full_path,
        task=task, 
        dataset=dataset_slug,
        language=args.language
    )
    if os.path.exists(output) and args.skip_existing:
        if args.verbose:
            print(f"Skip {output}, exists already.")
        return
    if args.verbose:
        print(f"Running '{task}' on '{dataset_name}' with the model '{args.pretrained}' on language '{args.language}'")
    dataset_root = args.dataset_root.format(dataset=dataset_name, dataset_cleaned=dataset_name.replace("/", "-"))
    if args.skip_load:
        model, transform, collate_fn, dataloader = None, None, None, None
    else:
        model, transform, tokenizer = load_clip(
            model_type=args.model_type,
            model_name=args.model,
            pretrained=args.pretrained,
            cache_dir=args.model_cache_dir,
            device=args.device
        )
        model.eval()
        dataset = build_dataset(
            dataset_name=args.dataset, 
            root=dataset_root, 
            transform=transform, 
            split=args.split, 
            annotation_file=args.annotation_file,
            download=True,
            language=args.language,
            task=task,
            custom_template_file=args.custom_template_file,
            custom_classname_file=args.custom_classname_file,
            wds_cache_dir=args.wds_cache_dir,
        )
        collate_fn = get_dataset_collate_fn(args.dataset)
        if args.verbose:
            try:
                print(f"Dataset size: {len(dataset)}")
            except TypeError:
                print("IterableDataset has no len()")
            print(f"Dataset split: {args.split}")
            if hasattr(dataset, "classes") and dataset.classes:
                try:
                    print(f"Dataset classes: {dataset.classes}")
                    print(f"Dataset number of classes: {len(dataset.classes)}")
                except AttributeError:
                    print("Dataset has no classes.")

        if args.dataset.startswith("wds/"):
            dataloader = torch.utils.data.DataLoader(
                dataset.batched(args.batch_size), batch_size=None, 
                shuffle=False, num_workers=args.num_workers,
            )
        else:
            dataloader = torch.utils.data.DataLoader(
                dataset, batch_size=args.batch_size, 
                shuffle=False, num_workers=args.num_workers, 
                collate_fn=collate_fn
            )
    if task == "zeroshot_classification":
        zeroshot_templates = dataset.templates if hasattr(dataset, "templates") else None
        if args.verbose:
            print(f"Zero-shot templates: {zeroshot_templates}")
        classnames = dataset.classes if hasattr(dataset, "classes") else None
        assert (zeroshot_templates is not None and classnames is not None), "Dataset does not support classification"
        metrics = zeroshot_classification.evaluate(
            model, 
            dataloader, 
            tokenizer, 
            classnames, zeroshot_templates, 
            device=args.device, 
            amp=args.amp,
            verbose=args.verbose,
            save_clf=args.save_clf,
            load_clfs=args.load_clfs,
        )
    elif task == "zeroshot_retrieval":
        metrics = zeroshot_retrieval.evaluate(
            model, 
            dataloader, 
            tokenizer, 
            recall_k_list=args.recall_k,
            device=args.device, 
            amp=args.amp
        )
    elif task == "image_caption_selection":
        metrics = image_caption_selection.evaluate(
            model,
            dataloader,
            tokenizer,
            device=args.device,
            amp=args.amp,
        )
    elif task == "linear_probe":
        # we also need the train split for linear probing.
        train_dataset = build_dataset(
            dataset_name=args.dataset, 
            root=dataset_root, 
            transform=transform, 
            split='train', 
            annotation_file=args.annotation_file,
            download=True,
        )
        train_dataloader = torch.utils.data.DataLoader(
            train_dataset, batch_size=args.batch_size, 
            shuffle=False, num_workers=args.num_workers, 
            collate_fn=collate_fn, pin_memory=True,
        )
        metrics = linear_probe.evaluate(
            model,
            train_dataloader, 
            dataloader, 
            args.fewshot_k,
            args.batch_size,
            args.num_workers,
            args.fewshot_lr,
            args.fewshot_epochs,
            (args.model + '-' + args.pretrained + '-' + args.dataset).replace('/', '_'),
            args.seed,
            args.feature_root,
            device=args.device, 
            amp=args.amp,
            verbose=args.verbose,
        )
    elif task == "captioning":
        metrics = captioning.evaluate(
            model=model, 
            dataloader=dataloader, 
            batch_size=args.batch_size,
            num_workers=args.num_workers,
            device=args.device, 
            amp=args.amp,
            verbose=args.verbose,
            transform=transform
        )
    else:
        raise ValueError("Unsupported task: {}. task should be `zeroshot_classification`, `zeroshot_retrieval`, `linear_probe`,  or `captioning`".format(task))
    dump = {
        "dataset": args.dataset,
        "model": args.model,
        "pretrained": args.pretrained,
        "task": task,
        "metrics": metrics,
        "language": args.language,
    }
    if args.verbose:
        print(f"Dump results to: {output}")
    with open(output, "w") as f:
        json.dump(dump, f)
    return 0


def world_info_from_env():
    # from openclip
    local_rank = 0
    for v in ('LOCAL_RANK', 'MPI_LOCALRANKID', 'SLURM_LOCALID', 'OMPI_COMM_WORLD_LOCAL_RANK'):
        if v in os.environ:
            local_rank = int(os.environ[v])
            break
    global_rank = 0
    for v in ('RANK', 'PMI_RANK', 'SLURM_PROCID', 'OMPI_COMM_WORLD_RANK'):
        if v in os.environ:
            global_rank = int(os.environ[v])
            break
    world_size = 1
    for v in ('WORLD_SIZE', 'PMI_SIZE', 'SLURM_NTASKS', 'OMPI_COMM_WORLD_SIZE'):
        if v in os.environ:
            world_size = int(os.environ[v])
            break
    return local_rank, global_rank, world_size


if __name__ == "__main__":
    sys.exit(main())  # pragma: no cover<|MERGE_RESOLUTION|>--- conflicted
+++ resolved
@@ -149,15 +149,9 @@
         if args.distributed:
             local_rank, rank, world_size = world_info_from_env()
             device = 'cuda:%d' % local_rank
-<<<<<<< HEAD
-        else:
-            device = "cuda"
-        torch.cuda.set_device(device)
-=======
             torch.cuda.set_device(device)
         else:
             device = "cuda"
->>>>>>> 981cfeba
         args.device = device
     else:
         args.device = "cpu"
